[package]
# Note: some of these values are also used when building Debian packages below.
name = "routinator"
<<<<<<< HEAD
version = "0.8.3-dev"
=======
version = "0.9.0-dev"
>>>>>>> 65b510de
edition = "2018"
authors = ["The NLnet Labs RPKI Team <rpki@nlnetlabs.nl>"]
description = "An RPKI relying party software."
repository = "https://github.com/NLnetLabs/routinator"
keywords = ["rpki", "routing-security", "bgp"]
categories = ["command-line-utilities"]
license = "BSD-3-Clause"
readme = "README.md"
build = "build.rs"

[dependencies]
bytes           = "1.0.0"
chrono          = "0.4.11"
clap            = "2.33.0"
crossbeam-queue = "0.3.1"
crossbeam-utils = "0.8.1"
dirs            = "3.0.1"
fern            = "0.6.0"
futures         = "0.3.4"
hyper           = { version = "0.14.2", features = [ "server", "stream" ] }
listenfd        = "0.3.3"
log             = "0.4.8"
log-reroute     = "0.1.5"
num_cpus        = "1.12.0"
rand            = "0.8.1"
reqwest         = { version = "0.11.0", default-features = false, features = ["blocking", "gzip"] }
ring            = "0.16.12"
rpki            = { git = "https://github.com/NLnetLabs/rpki-rs.git", features = [ "repository", "rrdp", "rtr" ] }
serde           = { version = "1.0.95", features = [ "derive" ] }
serde_json      = "1.0.57"
slab            = "0.4.2"
sled            = "0.34.6"
tempfile        = "3.1.0"
tokio           = { version = "1.0", features = [ "io-util", "macros", "rt-multi-thread", "signal", "sync" ] }
tokio-stream    = "0.1"
toml            = "0.5.6"
uuid            = "0.8.1"


[target.'cfg(unix)'.dependencies]
nix             = "0.19.1"
syslog          = "5.0.0"

[build-dependencies]
rustc_version   = "0.2.3"

[features]
default = ["rustls-tls", "socks", "ui"]
extra-debug = ["rpki/extra-debug"]
socks = [ "reqwest/socks" ]
rta = []
native-tls = [ "reqwest/native-tls", "tls" ]
rustls-tls = [ "reqwest/rustls-tls", "tls" ]
tls = []
ui = []

[profile.release]
panic = "abort"

[package.metadata.deb]
name = "routinator"
maintainer = "The NLnet Labs RPKI Team <rpki@nlnetlabs.nl>"
license-file = ["LICENSE", "0"]
extended-description = """\
The Resource Public Key Infrastructure provides cryptographically signed \
statements about the association of Internet routing resources. \
In particular, it allows the holder of an IP address prefix to publish which \
AS number will be the origin of BGP route announcements for it. \
Routinator is a RPKI relying party software written in Rust. """
depends = "$auto, rsync, adduser"
section = "net"
priority = "optional"
assets = [
    ["target/release/routinator", "usr/bin/", "755"],
    ["README.md", "usr/share/doc/routinator/", "644"],
    ["doc/misc.md", "usr/share/doc/routinator/misc.md", "644"],
    ["doc/routinator.1", "usr/share/man/man1/routinator.1", "644"],
    ["etc/routinator.conf.system-service", "etc/routinator/routinator.conf", "644"],
    ["debian/service.preset", "/lib/systemd/system-preset/50-routinator.preset", "644"],
    ["debian/routinator-init", "usr/bin/", "755"]
]
maintainer-scripts = "debian"
changelog = "debian/changelog" # this will be generated by the pkg workflow
copyright = "Copyright (c) 2020, NLnet Labs. All rights reserved."
conf-files = ["/etc/routinator/routinator.conf"]
systemd-units = { unit-name = "routinator", enable = false }

[package.metadata.deb.variants.minimal]<|MERGE_RESOLUTION|>--- conflicted
+++ resolved
@@ -1,11 +1,7 @@
 [package]
 # Note: some of these values are also used when building Debian packages below.
 name = "routinator"
-<<<<<<< HEAD
-version = "0.8.3-dev"
-=======
 version = "0.9.0-dev"
->>>>>>> 65b510de
 edition = "2018"
 authors = ["The NLnet Labs RPKI Team <rpki@nlnetlabs.nl>"]
 description = "An RPKI relying party software."
