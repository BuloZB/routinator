--- conflicted
+++ resolved
@@ -1,19 +1,5 @@
 # Change Log
 
-
-<<<<<<< HEAD
-## Unreleased future version
-
-New
-
-* Status information is now available in JSON format at `/api/v1/status`
-  ([#449]).
-* Includes version 0.1.0 of [routinator-ui], a UI for Route Origin Validation
-  and Routinator status ([#449]).
-
-[#449]: https://github.com/NLnetLabs/routinator/pull/449
-[routinator-ui]: https://github.com/NLnetLabs/routinator-ui/
-=======
 ## Unreleased next version
 
 Breaking Changes
@@ -67,7 +53,28 @@
 [rpki-rtr]: https://github.com/NLnetLabs/rpki-rtr/
 [@bjpbakker]: https://github.com/bjpbakker
 [@reschke]: https://github.com/reschke
->>>>>>> 65b510de
+
+
+## 0.8.3 ‘Like and Subscribe’
+
+Released 2021-02-02.
+
+There have been no changes since 0.8.3-rc1.
+
+
+## 0.8.3-rc1
+
+Released 2021-01-28.
+
+New
+
+* Status information is now available in JSON format at `/api/v1/status`
+  ([#449]).
+* Includes version 0.1.0 of [routinator-ui], a UI for Route Origin Validation
+  and Routinator status ([#449]).
+
+[#449]: https://github.com/NLnetLabs/routinator/pull/449
+[routinator-ui]: https://github.com/NLnetLabs/routinator-ui/
 
 
 ## 0.8.2 ‘Once More, with Feeling’
